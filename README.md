## Route

This class is meant to help working with [Express](https://expressjs.com/) routes.

Instead of creating a hodgepodge of oddly organized files, containing an assortment of route handlers, you should organize all routes within one root directory, where the directory structure within define the route path. It makes it clear to developers, as well as helps developers make better decisions when creating a new route, for a given resource.

Express route handlers are pushed into a `Route` instance. `Route` is a class that extends `Array`.

The route verbs will be gathered from the filenames (like `get.js` or `patch.js`). You can also use `all.js` which will match any verb to the route.

```js
const Route = require('@conjurelabs/route')

const route = new Route()

route.push(async (req, res) => {
  return res.send('hello world')
})

module.exports = route
```

### Install

```sh
npm install --save @conjurelabs/route
```

or

```sh
yarn add @conjurelabs/route
```

### Async vs Callbacks

You can use either. The work virtually the same way.

```js
// callbacks
route.push((req, res, next) => {
  // res.send() or next()
})

<<<<<<< HEAD
// async
route.push(async (req, res, next) => {
  // res.send() or next()
=======
```js
route.push(async (req, res) => {
  return res.send('hello world')
})
```

```js
route.push(async (req, res) => {
  // no return, will imply next()
})
```

The following will result in a headers re-sent error. You **must** `return` with `res.send()` in an `async` handler. If you do not `return` it will imply a `res.send()` and _then_ `next()`, which will likely hit your 404 handler, and result in a double response.

```js
// do not do this
route.push(async (req, res) => {
  res.send('improper response')
  // will call next(), potentially causing a bug
})
```

If, in an async route, you need to call `next(err)`, you can do so in two ways:

```js
// you can still access `next`, just make sure you `return`
route.push(async (req, res, next) => {
  next(err)
})

// or you can throw
route.push(async (req, res) => {
  throw err // will pass `err` to `next`
>>>>>>> 6a4f3616
})
```

### Routes Structure

Routes need to be within a directory.

Let's say your repo, `api` has a `routes` directory.

```
.
└── routes
    └── account
        ├── $accountId
        │   ├── delete.js
        │   ├── get.js
        │   ├── patch.js
        │   ├── post.js
        │   └── put.js
        └── all.js
```

This is a simple example with only one root resource (`account`).

You can get the Express router object, for any individual route.

```js
const accountCreation = require('./routes/account/$accountId/post.js')
const router = accountCreation.expressRouter('post', '/account/:accountId')
```

This is useful if you want to handle things directly, but most likely you want to get _all the routes_ within the root routes directory.

**The crawl logic is uses `sync` logic.** The idea is that it should be used at initial setup of a server, where a blip of sync logic is acceptable, but typically not after that.

```js
const crawl = require('@conjurelabs/route/sync-crawl')
const path = require('path')
const routesDir = path.resolve(__dirname, 'routes')

const apiRoutes = crawl(routesDir)

// now you can simply pass all the routes into Express
server.use(apiRoutes)

/*
  routes now available:
    - *       /account
    - DELETE  /account/:accountId
    - GET     /account/:accountId
    - PATCH   /account/:accountId
    - POST    /account/:accountId
    - PUT     /account/:accountId
 */
```

Note that the initial directory (in this case `./routes`) does not add the Express route paths.

### Options

#### Require Authentication

If you want a route to only be accessible if the user is authenticated (based on Express' `req.isAuthenticated()`), then use:

```js
const route = new Route({
  requireAuthentication: true
})
```

Note that the default behavior is to not restrict access. But if you want to be explicit, you can set `requireAuthentication` to `false`:

```js
const route = new Route({
  requireAuthentication: false
})
```

#### Blacklisted Env Vars

If you want to block a route from being using when an ENV var is set, you can do so like:

```js
const route = new Route({
  blacklistedEnv: {
    NODE_ENV: ['test', 'production']
  }
})

route.push(async (req, res) => {
  // this will not be accessible if process.env.NODE_ENV is 'test' or 'production'
})

module.exports = route
```

This is useful for setting up debug endpoints that should only be used in development.

#### Wildcard

If you want to catch-all (e.g. `/some/route/*` instead of `/some/route`) then you can set `wildcard: true`.

```js
const route = new Route({
  wildcard: true
})

route.push(async (req, res) => {
  // ...
})

module.exports = route
```

#### Skipped Handler

If a route is skipped, because of invalid criteria like not passing the `requireAuthentication` check, then it will, by default, continue through the Express routes matching the path. To override that, you can supply `skippedHandler`.

```js
const route = new Route({
  requireAuthentication: true,
  skippedHandler: async (req, res) => {
    // ...
  }
})

route.push(async (req, res) => {
  // if this route is not executed, because the user is not authed,
  // then `skippedHandler` will be called instead of this or any later handlers
})
```

This can be used to force 404s.

#### CORS

If you need to use cross-origin routes, you can pass `cors` in the initial config. Any options will be passed on to the [Express cors module](https://github.com/expressjs/cors#readme), so check out their readme for any further details.

```js
const route = new Route({
  cors: {
    credentials: true,
    methods: ['GET', 'PUT', 'PATCH', 'POST', 'DELETE', 'HEAD', 'OPTIONS'],
    optionsSuccessStatus: 200,
    origin: [
      config.web.origin
    ]
  }
})
```

#### Changing Default Options

If you have something like CORS, and want every endpoint to have those options, instead of sending them to each constructor, you can modify the default `Route` options before initializing any routes.

```js
Route.defaultOptions = {
  cors: {}
}
```

This example will override _only_ the `cors` attribute in the default options, leaving others unchanged.

### Child Overrides

#### Modifying route before passing to Express

You can alter anything within the `this` namespace (including the handlers, since it is an array) by creating a child class that extends `Route`, and providing an override method for `expressRouterPrep`.

`expressRouterPrep` is called at the start of `expressRouter`.

By overriding this method you can add any route mutation logic before the full route tree is constructed.

### Server-side Calls

Let's say you have an API repo. And a server running that, so that your web server can call it.

And then within the web repo, you have some backend code that needs to access the API. You can have your backend make an HTTP request to the API server, which is okay, but it involves an additional hop, which adds overhead to the overall request.

Alternatively, you can install the API repo as a module into your web repo (if you are not super opposed to that idea) and then access the API route handlers directly, as function calls, via `.call(req, args)`. This means your web repo would fire the API logic directly, avoiding that extra hop, and avoiding duplicating code as well. The caveat here is that you would have to upgrade the API module within your web repo, as needed.

```js
// this is assumed to be within a parent repo
route.push(async (req, res) => {
  const getOrgsApi = require('api-repo/routes/orgs/get.js')

  const result = await getOrgsApi.call(req, { arg: 'val' })

  // ...
})
```

This expects direct calls to be from within another express route handler. The first argument to `.call()` needs to be an express `req` object. The second (optional) arg is the req query or body.

If a route you are trying to call directly has req params, you can set them via a third argument.

```js
// this is assumed to be within a parent repo
route.push(async (req, res) => {
  const getOrgInfoApi = require('api-repo/routes/org/$orgName/info/get.js')

  const result = await getOrgInfoApi.call(req, {}, { orgName: 'myOrg' })

  // ...
})
```

It is possible that the `.call` callback will not receive any data, if the route itself returns null, and `res.send` is never fired.<|MERGE_RESOLUTION|>--- conflicted
+++ resolved
@@ -42,45 +42,9 @@
   // res.send() or next()
 })
 
-<<<<<<< HEAD
 // async
 route.push(async (req, res, next) => {
   // res.send() or next()
-=======
-```js
-route.push(async (req, res) => {
-  return res.send('hello world')
-})
-```
-
-```js
-route.push(async (req, res) => {
-  // no return, will imply next()
-})
-```
-
-The following will result in a headers re-sent error. You **must** `return` with `res.send()` in an `async` handler. If you do not `return` it will imply a `res.send()` and _then_ `next()`, which will likely hit your 404 handler, and result in a double response.
-
-```js
-// do not do this
-route.push(async (req, res) => {
-  res.send('improper response')
-  // will call next(), potentially causing a bug
-})
-```
-
-If, in an async route, you need to call `next(err)`, you can do so in two ways:
-
-```js
-// you can still access `next`, just make sure you `return`
-route.push(async (req, res, next) => {
-  next(err)
-})
-
-// or you can throw
-route.push(async (req, res) => {
-  throw err // will pass `err` to `next`
->>>>>>> 6a4f3616
 })
 ```
 
